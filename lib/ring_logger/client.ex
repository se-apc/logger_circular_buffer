defmodule RingLogger.Client do
  use GenServer

  @moduledoc """
  Interact with the RingLogger
  """

  alias RingLogger.Server

  defmodule State do
    @moduledoc false
    defstruct io: nil,
              colors: nil,
              metadata: nil,
              format: nil,
              level: nil,
              index: 0,
              location: false
  end

  @doc """
  Start up a client GenServer. Except for just getting the contents of the ring buffer, you'll
  need to create one of these. See `configure/2` for information on options.
  """
  def start_link(config \\ []) do
    GenServer.start_link(__MODULE__, config)
  end

  @doc """
  Stop a client.
  """
  def stop(client_pid) do
    GenServer.stop(client_pid)
  end

  @doc """
  Update the client configuration.

  Options include:
  * `:io` - Defaults to `:stdio`
  * `:colors` -
  * `:metadata` - A KV list of additional metadata
  * `:format` - A custom format string
  * `:level` - The minimum log level to report.
<<<<<<< HEAD
  * `:location` - Includ the module + function in message
=======
  * `:location` - Include the module + function in message
>>>>>>> 1d7b6cae
  """
  @spec configure(GenServer.server(), [RingLogger.client_option()]) :: :ok
  def configure(client_pid, config) do
    GenServer.call(client_pid, {:config, config})
  end

  @doc """
  Attach the current IEx session to the logger. It will start printing log messages.
  """
  @spec attach(GenServer.server()) :: :ok
  def attach(client_pid) do
    GenServer.call(client_pid, :attach)
  end

  @doc """
  Detach the current IEx session from the logger.
  """
  @spec detach(GenServer.server()) :: :ok
  def detach(client_pid) do
    GenServer.call(client_pid, :detach)
  end

  @doc """
  Tail the messages in the log.
  """
  @spec tail(GenServer.server()) :: :ok
  def tail(client_pid) do
    GenServer.call(client_pid, :tail)
  end

  @doc """
  Reset the index into the log for `tail/1` to the oldest entry.
  """
  @spec reset(GenServer.server()) :: :ok
  def reset(client_pid) do
    GenServer.call(client_pid, :reset)
  end

  @doc """
  Helper method for formatting log messages per the current client's
  configuration.
  """
  @spec format(GenServer.server(), RingLogger.entry()) :: :ok
  def format(client_pid, message) do
    GenServer.call(client_pid, {:format, message})
  end

  @doc """
  Run a regular expression on each entry in the log and print out the matchers.
  """
  @spec grep(GenServer.server(), Regex.t()) :: :ok
  def grep(client_pid, regex) do
    GenServer.call(client_pid, {:grep, regex})
  end

  def init(config) do
    server_env = Application.get_env(:logger, RingLogger, [])
    client_env = Application.get_env(:logger, __MODULE__, [])

    config =
      server_env
      |> Keyword.merge(client_env)
      |> Keyword.merge(config)

    state = %State{
      io: Keyword.get(config, :io, :stdio),
      colors: configure_colors(config),
      metadata: Keyword.get(config, :metadata, []) |> configure_metadata(),
      format: Logger.Formatter.compile(Keyword.get(config, :format)),
      level: Keyword.get(config, :level, :debug),
      location: Keyword.get(config, :location, false)
    }

    {:ok, state}
  end

  def handle_info({:log, msg}, state) do
    maybe_print(msg, state)
    {:noreply, state}
  end

  def handle_call({:config, config}, _from, state) do
    new_io = Keyword.get(config, :io, state.io)
    new_level = Keyword.get(config, :level, state.level)

    new_state = %State{state | io: new_io, level: new_level}

    {:reply, :ok, new_state}
  end

  def handle_call(:attach, _from, state) do
    {:reply, Server.attach_client(self()), state}
  end

  def handle_call(:detach, _from, state) do
    {:reply, Server.detach_client(self()), state}
  end

  def handle_call(:tail, _from, state) do
    messages = Server.get(state.index)

    case List.last(messages) do
      nil ->
        # No messages
        {:reply, :ok, state}

      last_message ->
        Enum.each(messages, fn msg -> maybe_print(msg, state) end)
        next_index = message_index(last_message) + 1
        {:reply, :ok, %{state | index: next_index}}
    end
  end

  def handle_call(:reset, _from, state) do
    {:reply, :ok, %{state | index: 0}}
  end

  def handle_call({:grep, regex}, _from, state) do
    Server.get()
    |> Enum.each(fn msg -> maybe_print(msg, regex, state) end)

    {:reply, :ok, state}
  end

  def handle_call({:format, msg}, _from, state) do
    item = format_message(msg, state)
    {:reply, item, state}
  end

  defp message_index({_level, {_, _msg, _ts, md}}), do: Keyword.get(md, :index)

  defp format_message({level, {_, msg, ts, md}}, state) do
    metadata = take_metadata(md, state.metadata)

    msg =
      if state.location do
        [module_function(md[:module], md[:function]), " : ", msg]
      else
        msg
      end

    state.format
    |> Logger.Formatter.format(level, msg, ts, metadata)
    |> color_event(level, state.colors, md)
  end

  ## Helpers
  defp configure_metadata(:all), do: :all
  defp configure_metadata(metadata), do: Enum.reverse(metadata)

  defp configure_colors(config) do
    colors = Keyword.get(config, :colors, [])

    %{
      debug: Keyword.get(colors, :debug, :cyan),
      info: Keyword.get(colors, :info, :normal),
      warn: Keyword.get(colors, :warn, :yellow),
      error: Keyword.get(colors, :error, :red),
      enabled: Keyword.get(colors, :enabled, IO.ANSI.enabled?())
    }
  end

  defp meet_level?(_lvl, nil), do: true

  defp meet_level?(lvl, min) do
    Logger.compare_levels(lvl, min) != :lt
  end

  defp take_metadata(metadata, :all), do: metadata

  defp take_metadata(metadata, keys) do
    Enum.reduce(keys, [], fn key, acc ->
      case Keyword.fetch(metadata, key) do
        {:ok, val} -> [{key, val} | acc]
        :error -> acc
      end
    end)
  end

  defp color_event(data, _level, %{enabled: false}, _md), do: data

  defp color_event(data, level, %{enabled: true} = colors, md) do
    color = md[:ansi_color] || Map.fetch!(colors, level)
    [IO.ANSI.format_fragment(color, true), data | IO.ANSI.reset()]
  end

  defp maybe_print({level, _} = msg, state) do
    if meet_level?(level, state.level) do
      item = format_message(msg, state)
      IO.binwrite(state.io, item)
    end
  end

  defp maybe_print({level, {_, text, _, _}} = msg, r, state) do
    if meet_level?(level, state.level) && Regex.match?(r, text) do
      item = format_message(msg, state)
      IO.binwrite(state.io, item)
    end
  end

  defp module_function(nil, _function) do
    ["iex"]
  end

  defp module_function(module, function) do
    mod =
      case to_string(module) do
        "Elixir." <> mod -> mod
        "nil" -> ""
        binary -> binary
      end

    fx = to_string(function)
    [mod, ".", fx]
  end
end<|MERGE_RESOLUTION|>--- conflicted
+++ resolved
@@ -42,11 +42,7 @@
   * `:metadata` - A KV list of additional metadata
   * `:format` - A custom format string
   * `:level` - The minimum log level to report.
-<<<<<<< HEAD
-  * `:location` - Includ the module + function in message
-=======
   * `:location` - Include the module + function in message
->>>>>>> 1d7b6cae
   """
   @spec configure(GenServer.server(), [RingLogger.client_option()]) :: :ok
   def configure(client_pid, config) do
