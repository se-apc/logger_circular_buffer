defmodule RingLogger.Server do
  use GenServer

  alias RingLogger.Client

  @opts [:max_size, :module_levels]

  defmodule State do
    @moduledoc false

    @default_max_size 1024

    defstruct clients: [],
              buffer: :queue.new(),
              size: 0,
              max_size: @default_max_size,
              index: 0,
              module_levels: nil
  end

  def start_link(opts \\ []) do
    GenServer.start_link(__MODULE__, opts, name: __MODULE__)
  end

  def stop() do
    GenServer.stop(__MODULE__)
  end

  def configure(opts) do
    GenServer.call(__MODULE__, {:configure, opts})
  end

  def attach_client(client_pid) do
    GenServer.call(__MODULE__, {:attach, client_pid})
  end

  def detach_client(client_pid) do
    GenServer.call(__MODULE__, {:detach, client_pid})
  end

  @spec get(non_neg_integer(), non_neg_integer()) :: [RingLogger.entry()]
  def get(start_index, n) do
    GenServer.call(__MODULE__, {:get, start_index, n})
  end

<<<<<<< HEAD
  def log({level, {Logger, _, _, md}} = msg, module_levels) do
    module = md[:module]

    if RingLogger.Configuration.meet_level?(module_levels, module, level) do
      GenServer.cast(__MODULE__, {:log, msg})
    end
=======
  @spec log(
          Logger.level(),
          {Logger, Logger.message(), Logger.Formatter.time(), Logger.metadata()}
        ) :: :ok
  def log(level, message) do
    GenServer.cast(__MODULE__, {:log, level, message})
  end

  @spec tail(non_neg_integer()) :: [RingLogger.entry()]
  def tail(n) do
    GenServer.call(__MODULE__, {:tail, n})
>>>>>>> a2ad132b
  end

  def init(opts) do
    {:ok, merge_opts(opts, %State{})}
  end

  def handle_call({:configure, opts}, _from, state) do
    state = merge_opts(opts, state)
    {:reply, state.module_levels, state}
  end

  def handle_call({:attach, client_pid}, _from, state) do
    {:reply, :ok, attach_client(client_pid, state)}
  end

  def handle_call({:detach, pid}, _from, state) do
    {:reply, :ok, detach_client(pid, state)}
  end

  def handle_call({:get, start_index, n}, _from, state) do
    resp =
      cond do
        start_index <= state.index ->
          :queue.to_list(state.buffer)

        start_index >= state.index + state.size ->
          []

        true ->
          {_, buffer_range} = :queue.split(start_index - state.index, state.buffer)
          :queue.to_list(buffer_range)
      end

    paged_resp = if n <= 0, do: resp, else: Enum.take(resp, n)

    {:reply, paged_resp, state}
  end

  def handle_call({:tail, n}, _from, state) do
    start = max(0, state.size - n)
    {_, last_n} = :queue.split(start, state.buffer)
    {:reply, :queue.to_list(last_n), state}
  end

  def handle_cast({:log, level, message}, state) do
    {:noreply, push(level, message, state)}
  end

  def handle_info({:DOWN, _ref, _, pid, _reason}, state) do
    {:noreply, detach_client(pid, state)}
  end

  def terminate(_reason, state) do
    Enum.each(state.clients, fn {client_pid, _ref} -> Client.stop(client_pid) end)
    :ok
  end

  defp attach_client(client_pid, state) do
    if !client_info(client_pid, state) do
      ref = Process.monitor(client_pid)
      %{state | clients: [{client_pid, ref} | state.clients]}
    else
      state
    end
  end

  defp detach_client(client_pid, state) do
    case client_info(client_pid, state) do
      {_client_pid, ref} ->
        Process.demonitor(ref)

        remaining_clients = List.keydelete(state.clients, client_pid, 0)
        %{state | clients: remaining_clients}

      nil ->
        state
    end
  end

  defp client_info(client_pid, state) do
    List.keyfind(state.clients, client_pid, 0)
  end

  defp merge_opts(opts, state) do
    opts =
      opts
      |> Keyword.take(@opts)
      |> Enum.into(%{})

    state
    |> Map.merge(opts)
    |> trim
  end

  defp trim(%{max_size: max_size, size: size, buffer: buffer} = state)
       when size > max_size do
    trim = max_size - size

    buffer = Enum.reduce(1..trim, buffer, fn _, buf -> :queue.drop(buf) end)

    %{state | buffer: buffer, size: size}
  end

  defp trim(state), do: state

  defp push(level, {mod, msg, ts, md}, state) do
    index = state.index + state.size
    log_entry = {level, {mod, msg, ts, Keyword.put(md, :index, index)}}

    Enum.each(state.clients, &send_log(&1, log_entry))

    ring_insert(state, log_entry)
  end

  defp ring_insert(state, item) do
    if state.size == state.max_size do
      buffer = :queue.drop(state.buffer)
      buffer = :queue.in(item, buffer)
      %{state | buffer: buffer, index: state.index + 1}
    else
      buffer = :queue.in(item, state.buffer)
      %{state | buffer: buffer, size: state.size + 1}
    end
  end

  defp send_log({client_pid, _ref}, log_entry) do
    send(client_pid, {:log, log_entry})
  end
end<|MERGE_RESOLUTION|>--- conflicted
+++ resolved
@@ -43,14 +43,6 @@
     GenServer.call(__MODULE__, {:get, start_index, n})
   end
 
-<<<<<<< HEAD
-  def log({level, {Logger, _, _, md}} = msg, module_levels) do
-    module = md[:module]
-
-    if RingLogger.Configuration.meet_level?(module_levels, module, level) do
-      GenServer.cast(__MODULE__, {:log, msg})
-    end
-=======
   @spec log(
           Logger.level(),
           {Logger, Logger.message(), Logger.Formatter.time(), Logger.metadata()}
@@ -62,7 +54,6 @@
   @spec tail(non_neg_integer()) :: [RingLogger.entry()]
   def tail(n) do
     GenServer.call(__MODULE__, {:tail, n})
->>>>>>> a2ad132b
   end
 
   def init(opts) do
